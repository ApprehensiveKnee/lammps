--- conflicted
+++ resolved
@@ -6,11 +6,7 @@
 """
 
 from __future__ import print_function
-<<<<<<< HEAD
-import sys, os, subprocess, shutil
-=======
 import sys, os, platform, subprocess, shutil
->>>>>>> f0f90999
 from argparse import ArgumentParser
 
 sys.path.append('..')
@@ -21,11 +17,7 @@
 
 # settings
 
-<<<<<<< HEAD
-version = "2.4.4"
-=======
 version = "2.5.2"
->>>>>>> f0f90999
 mode = "static"
 
 # help message
@@ -51,11 +43,8 @@
         '2.4.3' : 'b1be7c48971627febc11c61b70767fc5', \
         '2.4.4' : '71ed465bdc7c2059e282dbda8d564e71', \
         '2.5.0' : '6224cd089493661e19ceacccd35cf911', \
-<<<<<<< HEAD
-=======
         '2.5.1' : 'c2a7b519e32197a120cdf47e0f194f81', \
         '2.5.2' : 'bd2f18346c788eb54e1e52f4f6acf41a', \
->>>>>>> f0f90999
         }
 
 # parse and process arguments
@@ -80,10 +69,7 @@
 buildflag = args.build
 pathflag = args.path is not None
 plumedpath = args.path
-<<<<<<< HEAD
-=======
 mode = args.mode
->>>>>>> f0f90999
 
 homepath = fullpath('.')
 homedir = "%s/plumed2" % (homepath)
@@ -92,11 +78,8 @@
     if not os.path.isdir(plumedpath):
       sys.exit("Plumed2 path %s does not exist" % plumedpath)
     homedir = fullpath(plumedpath)
-<<<<<<< HEAD
-=======
     if not os.path.isdir(os.path.join(homedir, 'include', 'plumed', 'core')):
       sys.exit("No Plumed2 installation found at %s" % plumedpath)
->>>>>>> f0f90999
 
 # download and unpack plumed2 tarball
 
@@ -147,18 +130,12 @@
   print("Creating Makefile.lammps")
   plumedinc = os.path.join('liblink', 'plumed', 'src', 'lib', 'Plumed.inc.' + mode)
   lines1 = open(plumedinc, 'r').readlines()
-<<<<<<< HEAD
-  lines2 = open("Makefile.lammps.%s" % mode, 'r').readlines()
-  fp = open("Makefile.lammps", 'w')
-  fp.write(os.path.join("PLUMED_LIBDIR=", homedir, "lib\n"))
-=======
   if (platform.system() == 'Darwin' and os.path.isfile("Makefile.lammps.%s.macosx" % mode)):
     lines2 = open("Makefile.lammps.%s.macosx" % mode, 'r').readlines()
   else:
     lines2 = open("Makefile.lammps.%s" % mode, 'r').readlines()
   fp = open("Makefile.lammps", 'w')
   fp.write("PLUMED_LIBDIR=" + os.path.join(homedir, "lib\n"))
->>>>>>> f0f90999
   for line in lines1:
     fp.write(line)
   for line in lines2:
