--- conflicted
+++ resolved
@@ -27,22 +27,11 @@
 class Verlet : public Integrate {
  public:
   Verlet(class LAMMPS *, int, char **);
-<<<<<<< HEAD
-  virtual ~Verlet() {}
-  virtual void init();
-  virtual void setup(int flag);
-  virtual void setup_minimal(int);
-  virtual void run(int);
-  virtual void force_clear();
-  void cleanup();
-=======
-
   void init() override;
   void setup(int flag) override;
   void setup_minimal(int) override;
   void run(int) override;
   void cleanup() override;
->>>>>>> d848e50d
 
  protected:
   int triclinic;    // 0 if domain is orthog, 1 if triclinic
