--- conflicted
+++ resolved
@@ -70,10 +70,9 @@
   int nfield;       // # of keywords listed by user
   int ioptional;    // index of start of optional args
 
-<<<<<<< HEAD
-  int *field2index;          // which compute,fix,variable,custom calcs this field
-  int *argindex;             // index into compute,fix,custom per-atom data
-                             // 0 for per-atom vector, 1-N for cols of per-atom array
+  int *field2index;     // which compute,fix,variable,custom calcs this field
+  int *argindex;        // index into compute,fix,custom per-atom data
+                        // 0 for per-atom vector, 1-N for cols of per-atom array
 
   int ncompute;              // # of Computes accessed by dump
   char **id_compute;         // their IDs
@@ -95,31 +94,6 @@
 
   int ntypes;                // # of atom types
   char **typenames;          // array of element names for each type
-=======
-  int *field2index;    // which compute,fix,variable calcs this field
-  int *argindex;       // index into compute,fix scalar_atom,vector_atom
-                       // 0 for scalar_atom, 1-N for vector_atom values
-
-  int ncompute;               // # of Compute objects used by dump
-  char **id_compute;          // their IDs
-  class Compute **compute;    // list of ptrs to the Compute objects
-
-  int nfix;           // # of Fix objects used by dump
-  char **id_fix;      // their IDs
-  class Fix **fix;    // list of ptrs to the Fix objects
-
-  int nvariable;         // # of Variables used by dump
-  char **id_variable;    // their names
-  int *variable;         // list of indices for the Variables
-  double **vbuf;         // local storage for variable evaluation
-
-  int ncustom;         // # of custom atom properties
-  char **id_custom;    // their names
-  int *flag_custom;    // their data type
-
-  int ntypes;          // # of atom types
-  char **typenames;    // array of element names for each type
->>>>>>> dad9942b
 
   // private methods
 
@@ -132,17 +106,10 @@
   double memory_usage();
 
   int parse_fields(int, char **);
-<<<<<<< HEAD
-  int add_compute(char *);
-  int add_fix(char *);
-  int add_variable(char *);
-  int add_custom(char *);
-=======
   int add_compute(const char *);
   int add_fix(const char *);
   int add_variable(const char *);
   int add_custom(const char *, int);
->>>>>>> dad9942b
   virtual int modify_param(int, char **);
 
   void header_format_binary();
