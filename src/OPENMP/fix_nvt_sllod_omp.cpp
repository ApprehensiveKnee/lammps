--- conflicted
+++ resolved
@@ -87,18 +87,6 @@
 
   // check fix deform remap settings
 
-<<<<<<< HEAD
-  int i;
-  for (i = 0; i < modify->nfix; i++)
-    if (utils::strmatch(modify->fix[i]->style,"^deform")) {
-      if ((dynamic_cast<FixDeform *>(modify->fix[i]))->remapflag != Domain::V_REMAP)
-        error->all(FLERR,"Using fix nvt/sllod/omp with inconsistent fix "
-                   "deform remap option");
-      break;
-    }
-  if (i == modify->nfix)
-    error->all(FLERR,"Using fix nvt/sllod/omp with no fix deform defined");
-=======
   auto deform = modify->get_fix_by_style("^deform");
   if (deform.size() < 1) error->all(FLERR,"Using fix nvt/sllod/omp with no fix deform defined");
 
@@ -107,7 +95,6 @@
     if (f && (f->remapflag != Domain::V_REMAP))
       error->all(FLERR,"Using fix nvt/sllod/omp with inconsistent fix deform remap option");
   }
->>>>>>> 554db7da
 }
 
 /* ----------------------------------------------------------------------
