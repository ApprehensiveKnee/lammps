--- conflicted
+++ resolved
@@ -33,14 +33,12 @@
   double virial[6];          // accumulated virial: xx,yy,zz,xy,xz,yz
   double *eatom, **vatom;    // accumulated per-atom energy/virial
 
-<<<<<<< HEAD
   int born_matrix_enable;
-=======
+
   int comm_forward;          // size of forward communication (0 if none)
   int comm_reverse;          // size of reverse communication (0 if none)
   int comm_reverse_off;      // size of reverse comm even if newton off
 
->>>>>>> aebbd042
   int reinitflag;    // 1 if compatible with fix adapt and alike
 
   // KOKKOS host/device flag and data masks
