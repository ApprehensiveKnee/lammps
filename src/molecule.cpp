--- conflicted
+++ resolved
@@ -170,15 +170,8 @@
                    "  {} impropers with max type {}\n",
                    id, title, nmolecules, nfragments, natoms, ntypes, nbonds, nbondtypes, nangles,
                    nangletypes, ndihedrals, ndihedraltypes, nimpropers, nimpropertypes);
-<<<<<<< HEAD
     if (nlines) utils::logmesg(lmp,"  {} lines\n",nlines);
     if (ntris) utils::logmesg(lmp,"  {} triangles\n",ntris);
-=======
-    if (npoints && nlines)
-      utils::logmesg(lmp,"  {} lines with {} points\n",nlines,npoints);
-    if (npoints && ntris)
-      utils::logmesg(lmp,"  {} triangles with {} points\n",ntris,npoints);
->>>>>>> b603fc66
   }
 }
 
@@ -553,20 +546,8 @@
   if (ndihedrals < 0) error->all(FLERR, "Invalid dihedral count in molecule file");
   if (nimpropers < 0) error->all(FLERR, "Invalid improper count in molecule file");
 
-<<<<<<< HEAD
   if (natoms == 0 && nlines == 0 && ntris == 0) 
     error->all(FLERR,"Molecule file must define either atoms or lines or triangles");
-=======
-  if (natoms == 0 && npoints == 0)
-    error->all(FLERR,"Molecule file must define either atoms or points");
-  if (natoms && npoints)
-    error->all(FLERR,"Molecule file cannot define both atoms and points");
-
-  if (npoints && domain->dimension == 2 && nlines == 0)
-    error->all(FLERR,"Molecule file must define lines with points");
-  if (npoints && domain->dimension == 2 && ntris)
-    error->all(FLERR,"Molecule file cannot define triangles for 2d model");
->>>>>>> b603fc66
 
   if (nlines && domain->dimension != 2)
     error->all(FLERR,"Molecule file with lines must be for 2d simulation");
@@ -641,27 +622,13 @@
       else
         skip_lines(natoms, line, keyword);
 
-<<<<<<< HEAD
-=======
-    } else if (keyword == "Points") {
-      pointflag = 1;
-      if (flag)
-        pts(line);
-      else
-        skip_lines(npoints, line, keyword);
->>>>>>> b603fc66
     } else if (keyword == "Lines") {
       lineflag = 1;
       if (flag)
         line_segments(line);
       else
-<<<<<<< HEAD
 	skip_lines(nlines, line, keyword);
     } else if (keyword == "Tris") {
-=======
-        skip_lines(nlines, line, keyword);
-    } else if (keyword == "Triangles") {
->>>>>>> b603fc66
       triflag = 1;
       if (flag)
         triangles(line);
@@ -1142,13 +1109,8 @@
   } catch (TokenizerException &e) {
     error->all(FLERR, "Invalid line in Lines section of molecule file: {}\n{}", e.what(), line);
   }
-<<<<<<< HEAD
   
   // check all line molecule-IDs and types
-=======
-
-  // check all line types and point indices
->>>>>>> b603fc66
   // add toffset to line type
 
   for (int i = 0; i < nlines; i++) {
@@ -1213,7 +1175,7 @@
     error->all(FLERR, "Invalid tri in Triangles section of molecule file: {}\n{}", e.what(), line);
   }
 
-  // check all line molecule-IDs and types
+  // check all triangle molecule-IDs and types
   // add toffset to triangle type
 
   for (int i = 0; i < ntris; i++) {
