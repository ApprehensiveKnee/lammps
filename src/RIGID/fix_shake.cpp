--- conflicted
+++ resolved
@@ -163,11 +163,7 @@
   // parse optional args
 
   onemols = nullptr;
-<<<<<<< HEAD
-  kbond = 1.0e6;
-=======
   kbond = 1.0e6*force->boltz;
->>>>>>> c4a76103
 
   int iarg = next;
   while (iarg < narg) {
@@ -329,10 +325,7 @@
   mask |= POST_FORCE;
   mask |= POST_FORCE_RESPA;
   mask |= MIN_POST_FORCE;
-<<<<<<< HEAD
-=======
   mask |= POST_RUN;
->>>>>>> c4a76103
   return mask;
 }
 
@@ -356,13 +349,8 @@
   // that should contribute to potential energy
 
   if ((comm->me == 0) && (update->whichflag == 2))
-<<<<<<< HEAD
-    error->warning(FLERR,"Using fix {} with minimization. Substituting constraints with "
-                   "restraint forces using k={:.4g}", style, kbond);
-=======
     error->warning(FLERR,"Using fix {} with minimization.\n  Substituting constraints with "
                    "harmonic restraint forces using kbond={:.4g}", style, kbond);
->>>>>>> c4a76103
 
   // error if a fix changing the box comes before shake fix
   bool boxflag = false;
@@ -680,22 +668,12 @@
       next_output = (ntimestep/output_every)*output_every + output_every;
   } else next_output = -1;
 
-<<<<<<< HEAD
-  v_init(vflag);
-
-  x = atom->x;
-  f = atom->f;
-  nlocal = atom->nlocal;
-
-  // loop over clusters to add strong restraint forces
-=======
   x = atom->x;
   f = atom->f;
   nlocal = atom->nlocal;
   ebond = 0.0;
 
   // loop over shake clusters to add restraint forces
->>>>>>> c4a76103
 
   for (int i = 0; i < nlist; i++) {
     int m = list[i];
@@ -2526,10 +2504,6 @@
 
 void FixShake::bond_force(tagint id1, tagint id2, double length)
 {
-<<<<<<< HEAD
-
-=======
->>>>>>> c4a76103
   int i1 = atom->map(id1);
   int i2 = atom->map(id2);
 
@@ -2548,36 +2522,18 @@
   const double dr = r - length;
   const double rk = kbond * dr;
   const double fbond = (r > 0.0) ? -2.0 * rk / r : 0.0;
-<<<<<<< HEAD
-  double v[6];
-  v[0] = 0.5 * delx * delx * fbond;
-  v[1] = 0.5 * dely * dely * fbond;
-  v[2] = 0.5 * delz * delz * fbond;
-  v[3] = 0.5 * delx * dely * fbond;
-  v[4] = 0.5 * delx * delz * fbond;
-  v[5] = 0.5 * dely * delz * fbond;
-=======
->>>>>>> c4a76103
 
   if (i1 < nlocal) {
     f[i1][0] += delx * fbond;
     f[i1][1] += dely * fbond;
     f[i1][2] += delz * fbond;
-<<<<<<< HEAD
-    if (evflag) v_tally(i1, v);
-=======
     ebond += 0.5*rk*dr;
->>>>>>> c4a76103
   }
   if (i2 < nlocal) {
     f[i2][0] -= delx * fbond;
     f[i2][1] -= dely * fbond;
     f[i2][2] -= delz * fbond;
-<<<<<<< HEAD
-    if (evflag) v_tally(i2, v);
-=======
     ebond += 0.5*rk*dr;
->>>>>>> c4a76103
   }
 }
 
@@ -2694,11 +2650,7 @@
     const int width = log10((MAX(MAX(1,nb),na)))+2;
     auto mesg = fmt::format("{} stats (type/ave/delta/count) on step {}\n",
                             utils::uppercase(style), update->ntimestep);
-<<<<<<< HEAD
-    for (i = 1; i < nb; i++) {
-=======
     for (int i = 1; i < nb; i++) {
->>>>>>> c4a76103
       const auto bcnt = b_count_all[i];
       if (bcnt)
         mesg += fmt::format("Bond:  {:>{}d}   {:<9.6} {:<11.6} {:>8d}\n",i,width,
