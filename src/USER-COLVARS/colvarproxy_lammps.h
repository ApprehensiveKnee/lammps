// -*- c++ -*-

// This file is part of the Collective Variables module (Colvars).
// The original version of Colvars and its updates are located at:
// https://github.com/Colvars/colvars
// Please update all Colvars source files before making any changes.
// If you wish to distribute your changes, please submit them to the
// Colvars repository at GitHub.

#ifndef COLVARPROXY_LAMMPS_H
#define COLVARPROXY_LAMMPS_H

#include "colvarproxy_lammps_version.h"  // IWYU pragma: export

#include <mpi.h>
#include <cstddef>
#include <string>
#include <vector>

#include "colvarmodule.h"
#include "colvarproxy.h"
#include "colvartypes.h"

#include "random_park.h"
#include "lammps.h"  // IWYU pragma: keep
#include "domain.h"  // IWYU pragma: keep
#include "force.h"   // IWYU pragma: keep
#include "update.h"  // IWYU pragma: keep

/// \brief Communication between colvars and LAMMPS
/// (implementation of \link colvarproxy \endlink)
class colvarproxy_lammps : public colvarproxy {

  // LAMMPS specific data objects and flags
 protected:

  // pointers to LAMMPS class instances
  LAMMPS_NS::LAMMPS *_lmp;
  LAMMPS_NS::RanPark *_random;

  // state of LAMMPS properties
  double t_target, my_timestep, my_boltzmann, my_angstrom;
  double bias_energy;
  int  restart_every;
  int  previous_step;

  bool first_timestep;
  bool total_force_requested;
  bool do_exit;

  std::vector<int>          atoms_types;

  MPI_Comm inter_comm;     // MPI comm with 1 root proc from each world
  int inter_me, inter_num; // rank for the inter replica comm

 public:
  friend class cvm::atom;
  colvarproxy_lammps(LAMMPS_NS::LAMMPS *lmp, const char *,
                     const char *, const int, const double, MPI_Comm);
  virtual ~colvarproxy_lammps();
  void init(const char*);
  int setup();

 // disable default and copy constructor
 private:
  colvarproxy_lammps() {};
  colvarproxy_lammps(const colvarproxy_lammps &) {};

  // methods for lammps to move data or trigger actions in the proxy
 public:
  void set_temperature(double t) { t_target = t; };
  bool total_forces_enabled() const { return total_force_requested; };
  bool total_forces_same_step() const { return true; };
  bool want_exit() const { return do_exit; };

  // perform colvars computation. returns biasing energy
  double compute();

  // dump status to string
  void serialize_status(std::string &);

  // set status from string
  bool deserialize_status(std::string &);

  // Write files expected from Colvars (called by post_run())
  void write_output_files();

  // read additional config from file
<<<<<<< HEAD
  void add_config_file(char const *config_filename);

  // read additional config from string
  void add_config_string(const std::string &config);
=======
  int add_config_file(char const *config_filename);
>>>>>>> 5e3fe197

  // read additional config from string
  int add_config_string(const std::string &config);

  // load a state file
  int read_state_file(char const *state_filename);

  // Request to set the units used internally by Colvars
  int set_unit_system(std::string const &units_in, bool check_only);

  inline cvm::real backend_angstrom_value() { return my_angstrom; };

  inline cvm::real boltzmann() { return my_boltzmann; };
  inline cvm::real temperature() { return t_target; };
  inline cvm::real dt() { return my_timestep; }; // return _lmp->update->dt * _lmp->force->femtosecond; };

  inline size_t restart_frequency() { return restart_every; };

  void add_energy(cvm::real energy) { bias_energy += energy; };
  void request_total_force(bool yesno) { total_force_requested = yesno; };

  void log(std::string const &message);
  void error(std::string const &message);
  void fatal_error(std::string const &message);

  cvm::rvector position_distance(cvm::atom_pos const &pos1,
                                 cvm::atom_pos const &pos2) const;

  int backup_file(char const *filename);

  cvm::real rand_gaussian(void) { return _random->gaussian(); };

  int init_atom(int atom_number);
  int check_atom_id(int atom_number);

  inline std::vector<int> *modify_atom_types() { return &atoms_types; }

  virtual int replica_enabled();
  virtual int replica_index();
  virtual int num_replicas();

  virtual void replica_comm_barrier();
  virtual int replica_comm_recv(char* msg_data, int buf_len, int src_rep);
  virtual int replica_comm_send(char* msg_data, int msg_len, int dest_rep);
};

#endif
<|MERGE_RESOLUTION|>--- conflicted
+++ resolved
@@ -86,14 +86,7 @@
   void write_output_files();
 
   // read additional config from file
-<<<<<<< HEAD
-  void add_config_file(char const *config_filename);
-
-  // read additional config from string
-  void add_config_string(const std::string &config);
-=======
   int add_config_file(char const *config_filename);
->>>>>>> 5e3fe197
 
   // read additional config from string
   int add_config_string(const std::string &config);
