--- conflicted
+++ resolved
@@ -771,7 +771,6 @@
       if (iarg + 2 > narg) error->all(FLERR, "Illegal special_bonds command");
       special_dihedral = utils::logical(FLERR, arg[iarg + 1], false, lmp);
       iarg += 2;
-<<<<<<< HEAD
     } else if (strcmp(arg[iarg],"one/five") == 0) {
       if (iarg+2 > narg) error->all(FLERR,"Illegal special_bonds command");
       if (strcmp(arg[iarg+1],"no") == 0) special_onefive = 0;
@@ -782,10 +781,6 @@
 		   "atom style does not support it");
       iarg += 2;
     } else error->all(FLERR,"Illegal special_bonds command");
-=======
-    } else
-      error->all(FLERR, "Illegal special_bonds command");
->>>>>>> 71e96e8b
   }
 
   for (int i = 1; i <= 3; i++)
